--- conflicted
+++ resolved
@@ -10,10 +10,7 @@
 pytest.importorskip("sklearn")
 
 import smlb
-<<<<<<< HEAD
-=======
 
->>>>>>> 5fe87cb7
 
 #############################
 #  LearningCurveRegression  #
@@ -59,23 +56,22 @@
 
 def test_optimization_trajectories():
     """Ensure that a simple optimization workflow can be run."""
-    from datasets.synthetic.friedman_1979.friedman_1979 import Friedman1979Data
+    from smlb.datasets.synthetic.friedman_1979.friedman_1979 import Friedman1979Data
     dataset = Friedman1979Data(dimensions=5)
     sampler = smlb.RandomVectorSampler(size=100, rng=0)
     training_data = sampler.fit(dataset).apply(dataset)
 
-    from learners.scikit_learn.random_forest_regression_sklearn import RandomForestRegressionSklearn
+    from smlb.learners.scikit_learn.random_forest_regression_sklearn import RandomForestRegressionSklearn
 
     learner = RandomForestRegressionSklearn(uncertainties="naive", random_state=0)
     learner.fit(training_data)
 
-    from smlb.scorer import LikelihoodOfImprovement
-    li_scorer = LikelihoodOfImprovement(target=2, goal="minimize")
+    li_scorer = smlb.LikelihoodOfImprovement(target=2, goal="minimize")
 
-    from smlb.optimizer import RandomOptimizer
+    from smlb.core.optimizer import RandomOptimizer
     optimizer = RandomOptimizer(num_samples=30, rng=0)
 
-    from workflows.optimization_trajectories import OptimizationTrajectory
+    from smlb.workflows.optimization_trajectories import OptimizationTrajectory
     workflow = OptimizationTrajectory(
         data=dataset,
         model=learner,
